--- conflicted
+++ resolved
@@ -1,10 +1,6 @@
 #!/bin/bash
 
-<<<<<<< HEAD
-rm -rf build/ dist/ htmlcov/ output-py* .pytest_cache src/statick.egg-info/ statick_output/* .tox/ ./*.log CMakeCache.txt CMakeFiles/ *.cmake Makefile CMakeLists.txt *.statick.json .coverage
-=======
 rm -rf build/ dist/ htmlcov/ output-py* .pytest_cache src/statick.egg-info/ statick_output/* .tox/ ./*.log CMake* *.cmake Makefile *.statick.json .cccc-example.cpp/
->>>>>>> afbcaa9e
 find . -type d -name .mypy_cache -exec rm -rf {} \;
 find . -type d -name .pytest_cache -exec rm -rf {} \;
 find . -type d -name .ruff_cache -exec rm -rf {} \;
