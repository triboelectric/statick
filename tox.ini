[tox]
envlist = py35, py36, py37, py38
skip_missing_interpreters = true

[pytest]
flake8-max-line-length = 9000
norecursedirs = .tox docs examples

# To work with black some items must be ignored.
# https://github.com/psf/black#how-black-wraps-lines
[flake8]
exclude = .tox
<<<<<<< HEAD
ignore = E203, E231, W503
=======
ignore = E126, E203, E231, E241, W503, W504
>>>>>>> d27368d1

# To work with black a specific configuration is required.
# https://github.com/psf/black#how-black-wraps-lines
[isort]
known_first_party = statick_tool
multi_line_output = 3
include_trailing_comma = True
force_grid_wrap = 0
use_parentheses = True
line_length = 88

[gh-actions]
python =
    3.5: py35
    3.6: py36
    3.7: py37
    3.8: py38

[testenv]
passenv = CI TRAVIS TRAVIS_*
changedir = {toxinidir}/output-{envname}
deps =
    codecov
    deprecated
    flake8-pep3101
    pytest
    pytest-cov
    pytest-flake8
    pytest-isort
    pytest-pep257
    .[test]
commands =
    pytest --flake8 --pep257 --isort --cov={toxinidir}/statick_tool --cov-report term-missing \
        --doctest-modules --junit-xml=statick-{envname}-junit.xml \
        --junit-prefix={envname} {toxinidir}
    codecov<|MERGE_RESOLUTION|>--- conflicted
+++ resolved
@@ -10,11 +10,7 @@
 # https://github.com/psf/black#how-black-wraps-lines
 [flake8]
 exclude = .tox
-<<<<<<< HEAD
-ignore = E203, E231, W503
-=======
 ignore = E126, E203, E231, E241, W503, W504
->>>>>>> d27368d1
 
 # To work with black a specific configuration is required.
 # https://github.com/psf/black#how-black-wraps-lines
