--- conflicted
+++ resolved
@@ -42,13 +42,8 @@
       # This adds a second parallel "test" stage (since we didn't specify
       # the stage name) just to run statick
     - stage: self_check
-<<<<<<< HEAD
-      python: '3.5'
-      script: ./statick . --profile self_check.yaml --user-paths ./statick_tool
-=======
       python: '3.8'
       script: ./statick . --profile self_check.yaml
->>>>>>> 9f86ac36
       # Force this to only run for one Python version
     - stage: documentation
       python: '3.8'
