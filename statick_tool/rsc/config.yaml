--- conflicted
+++ resolved
@@ -71,11 +71,7 @@
         flags: "--spaces=2 --filter=-linelength,-whitespace/indent"
 
   objective:
-<<<<<<< HEAD
-    inherits_from: 
-=======
-    inherits_from:
->>>>>>> e9fcd663
+    inherits_from:
       - "objective_minus_pylint"
     tool:
       pylint:
@@ -88,11 +84,7 @@
                 --dummy-variables-rgx='(_+[a-zA-Z0-9]*?$$)|dummy*'"
 
   objective_with_format:
-<<<<<<< HEAD
-    inherits_from: 
-=======
-    inherits_from:
->>>>>>> e9fcd663
+    inherits_from:
       - "objective"
     tool:
       clang-format:
