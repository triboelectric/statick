"""Prints the Statick reports out to the terminal or file in JSON format."""

import json
import logging
import os
from collections import OrderedDict
<<<<<<< HEAD
from typing import Dict, List, Optional, Tuple, Union
=======
from typing import Optional, Tuple
>>>>>>> dd685c01

from statick_tool.issue import Issue
from statick_tool.package import Package
from statick_tool.reporting_plugin import ReportingPlugin


class JsonReportingPlugin(ReportingPlugin):
    """Prints the Statick reports out to the terminal or file in JSON format."""

    def get_name(self) -> str:
        """Return the plugin name."""
        return "json"

    def report(
        self, package: Package, issues: dict[str, list[Issue]], level: str
    ) -> Tuple[Optional[None], bool]:
        """Go through the issues list and print them in JSON format.

        Args:
            package: The Package object that was analyzed.
            issues: The issues found by the Statick analysis,
                    keyed by the tool that found them.
            level: Name of the level used in the scan.
        """
        if not self.plugin_context or not self.plugin_context.config:
            return None, False

        file_output = False
        terminal_output = False
        file_output_str = self.plugin_context.config.get_reporting_config(
            self.get_name(), level, "files"
        )
        if file_output_str and file_output_str.lower() == "true":
            file_output = True
        terminal_output_str = self.plugin_context.config.get_reporting_config(
            self.get_name(), level, "terminal"
        )
        if terminal_output_str and terminal_output_str.lower() == "true":
            terminal_output = True

        all_issues = []
        for _, value in issues.items():
            for issue in value:
                issue_dict: OrderedDict[str, Union[str, int]] = OrderedDict()
                issue_dict["fileName"] = issue.filename
                issue_dict["lineNumber"] = issue.line_number
                issue_dict["tool"] = issue.tool
                issue_dict["type"] = issue.issue_type
                issue_dict["severity"] = issue.severity
                issue_dict["message"] = issue.message
                issue_dict["certReference"] = ""
                if issue.cert_reference:
                    issue_dict["certReference"] = issue.cert_reference
                all_issues.append(issue_dict)
        report_json = {"issues": all_issues}
        line = json.dumps(report_json)

        if file_output:
            if not self.write_output(package, level, line):
                return None, False

        if terminal_output:
            print(line)

        return None, True

    def write_output(self, package: Package, level: str, line: str) -> bool:
        """Write JSON output to a file."""
        # By default write report to the current directory.
        output_dir = os.getcwd()
        if (
            self.plugin_context
            and "output_directory" in self.plugin_context.args
            and self.plugin_context.args.output_directory is not None
        ):
            # If an output directory is specified use it for the report.
            output_dir = os.path.join(
                self.plugin_context.args.output_directory, package.name + "-" + level
            )

        if not os.path.exists(output_dir):
            os.mkdir(output_dir)
        if not os.path.isdir(output_dir):
            logging.error("Unable to create output directory at %s!", output_dir)
            return False

        output_file = os.path.join(
            output_dir, package.name + "-" + level + ".statick.json"
        )
        logging.info("Writing output to %s", output_file)
        with open(output_file, "w", encoding="utf8") as out:
            out.write(line)

        return True<|MERGE_RESOLUTION|>--- conflicted
+++ resolved
@@ -4,11 +4,7 @@
 import logging
 import os
 from collections import OrderedDict
-<<<<<<< HEAD
-from typing import Dict, List, Optional, Tuple, Union
-=======
 from typing import Optional, Tuple
->>>>>>> dd685c01
 
 from statick_tool.issue import Issue
 from statick_tool.package import Package
@@ -52,7 +48,7 @@
         all_issues = []
         for _, value in issues.items():
             for issue in value:
-                issue_dict: OrderedDict[str, Union[str, int]] = OrderedDict()
+                issue_dict: OrderedDict[str, str | int] = OrderedDict()
                 issue_dict["fileName"] = issue.filename
                 issue_dict["lineNumber"] = issue.line_number
                 issue_dict["tool"] = issue.tool
