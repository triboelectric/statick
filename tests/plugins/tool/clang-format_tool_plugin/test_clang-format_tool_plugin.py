--- conflicted
+++ resolved
@@ -5,7 +5,7 @@
 import subprocess
 
 import mock
-# import pytest
+import pytest
 from yapsy.PluginManager import PluginManager
 
 import statick_tool
@@ -77,10 +77,11 @@
 
 # Has issues with not finding the clang-format config correctly on Travis CI.
 # Plugin probably could use some touching up in this department.
-<<<<<<< HEAD
 def test_clang_format_tool_plugin_scan_valid():
     """Integration test: Make sure the clang_format output hasn't changed."""
     cftp = setup_clang_format_tool_plugin()
+    if not cftp.command_exists('clang-format'):
+        pytest.skip('Missing clang-format executable.')
     package = Package('valid_package', os.path.join(os.path.dirname(__file__),
                                                     'valid_package'))
     # Copy the latest clang_format over
@@ -94,26 +95,6 @@
                                        'valid_package', 'indents.h')]
     issues = cftp.scan(package, 'level')
     assert len(issues) == 1
-=======
-# def test_clang_format_tool_plugin_scan_valid():
-#     """Integration test: Make sure the clang_format output hasn't changed."""
-#     cftp = setup_clang_format_tool_plugin()
-#     if not cftp.command_exists('clang-format'):
-#         pytest.skip('Missing clang-format executable.')
-#     package = Package('valid_package', os.path.join(os.path.dirname(__file__),
-#                                                     'valid_package'))
-#     # Copy the latest clang_format over
-#     shutil.copyfile(cftp.plugin_context.resources.get_file("_clang-format"),
-#                     os.path.join(os.path.expanduser("~"), '.clang-format'))
-#     package['make_targets'] = []
-#     package['make_targets'].append({})
-#     package['make_targets'][0]['src'] = [os.path.join(os.path.dirname(__file__),
-#                                                       'valid_package', 'indents.c')]
-#     package['headers'] = [os.path.join(os.path.dirname(__file__),
-#                                        'valid_package', 'indents.h')]
-#     issues = cftp.scan(package, 'level')
-#     assert len(issues) == 1
->>>>>>> aa5ceab1
 
 
 def test_clang_format_tool_plugin_scan_missing_fields():
