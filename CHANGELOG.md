--- conflicted
+++ resolved
@@ -12,15 +12,10 @@
 ### Added
 
 - Add command line interface arguments to show tool versions. (#490)
-<<<<<<< HEAD
-  New arguments to show all tool versions (`--tool-versions-all`) which will not scan anything,
-  or just the ones enabled for the current run (`--tool-versions-run`) during a scan.
-- Arguments and return description added to all method docstrings.
-=======
   - New arguments to show all tool versions (`--tool-versions-all`) which will not scan anything,
     or just the ones enabled for the current run (`--tool-versions-run`) during a scan.
+- Arguments and return description added to all method docstrings.
 - Dev container (VS Code) for Statick developers. (#534)
->>>>>>> 8553bd72
 
 ### Fixed
 
